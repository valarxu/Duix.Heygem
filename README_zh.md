--- conflicted
+++ resolved
@@ -186,85 +186,6 @@
 1. 直接下载[官方构建的安装包](https://github.com/GuijiAI/HeyGem.ai/releases)
 2. 双击`HeyGem-x.x.x-setup.exe`即可安装
 
-<<<<<<< HEAD
-## Ubuntu22.04 DeskTop 安装
-
-### 推荐配置
-
- - CPU：第13代英特尔酷睿 i5-13400F
- - 内存：32G及以上（必要）
- - 显卡：rtx-3090（确保有英伟达显卡，并正确安装显卡驱动）
- - 硬盘：空闲空间大于 100G
-
-### 安装 Docker
-
-> 先用`docker --version`检查是否安装了docker，如果安装了，则跳过以下步骤
-
-```bash
-sudo apt update
-sudo apt install docker.io
-sudo apt install docker-compose
-```
-
-### 安装显卡驱动
-
-1. 参考官方文档安装显卡驱动[https://www.nvidia.cn/drivers/lookup/](https://www.nvidia.cn/drivers/lookup/)
-
-    > 安装后执行`nvidia-smi`命令，如果显示显卡信息，则安装成功
-
-2. 安装 NVIDIA Container Toolkit
-
-    NVIDIA Container Toolkit 是 Docker 使用 NVIDIA GPU 的必要工具。安装步骤如下：
-    - 添加 NVIDIA 包仓库：
-      ```bash
-      distribution=$(. /etc/os-release;echo $ID$VERSION_ID) \
-        && curl -s -L https://nvidia.github.io/libnvidia-container/gpgkey | sudo apt-key add - \
-        && curl -s -L https://nvidia.github.io/libnvidia-container/$distribution/libnvidia-container.list | sudo tee /etc/apt/sources.list.d/nvidia-container-toolkit.list
-      ```
-    - 更新包列表并安装工具包：
-      ```bash
-        sudo apt-get update
-        sudo apt-get install -y nvidia-container-toolkit
-      ```
-    - 配置 Docker 使用 NVIDIA 运行时：
-      ```bash
-        sudo nvidia-ctk runtime configure --runtime=docker
-      ```
-    - 重启 Docker 服务：
-      ```bash
-        sudo systemctl restart docker
-      ```
-
-### 安装服务端
-
-```bash
-cd /deploy
-docker-compose -f docker-compose-linux.yml up -d
-```
-
-> 与windows上拉镜像一样，如果下载太慢，需要指定国内镜像源方法是在`/etc/docker/daemon.json`文件中添加：
->
-> ```json
-> {
->   "registry-mirrors": [
->     "https://hub.fast360.xyz",
->     "https://hub.littlediary.cn",
->     "https://docker.kejilion.pro",
->     "https://docker.1panelproxy.com"
->   ]
-> }
-> ```
-> 上面四个镜像源，随着时间推移，可能会有变化，请自行搜索最新的镜像源
-
-### 客户端
-
-1. 直接下载[官方构建的安装包](https://github.com/GuijiAI/HeyGem.ai/releases)的Linux版本
-2. 双击`HeyGem-x.x.x.AppImage`即可启动，无需安装
-
-  > 提醒：在Ubuntu系统中，如果您使用`root`用户进入桌面，直接双击`HeyGem-x.x.x.AppImage`可能运行不了，需要在命令行终端中执行`./HeyGem-x.x.x.AppImage --no-sandbox`,加上`--no-sandbox`参数即可。
-
-=======
->>>>>>> 29d43b35
 ## 开放 API
 
 我们开放了模特训练和视频合成的API，Docker 启动后会在本地暴露几个端口，通过`http://127.0.0.1`可以调用。
